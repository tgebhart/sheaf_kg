--- conflicted
+++ resolved
@@ -5,23 +5,16 @@
 num_epochs = 250
 random_seed = 134
 datasets = ['FB15k-237']
-<<<<<<< HEAD
-models = ['BetaeExtensionTranslational']
-=======
 models = ['BetaeExtensionStructuredEmbedding']
->>>>>>> f6d94d4f
 cochain_dims = [[32,32], [32,16], [32,8]]
 sections = [1, 16, 32]
 reg_weights = [0, 1e-2, 1e-1, 1]
 parametrizations = [None]
 
 training_batch_size = 1024
-<<<<<<< HEAD
-evaluation_batch_size = 1
-=======
+
 evaluation_batch_size = 2
 slice_size = 5000
->>>>>>> f6d94d4f
 
 def filter_irrelevant(x):
   if x[3] == 1 and x[4] > 0:
@@ -44,20 +37,7 @@
     num_sections = e[3]
     reg_weight = e[4]
     parametrization = e[5]
-    try:
-        run(model, dataset, num_epochs, random_seed,
+    run(model, dataset, num_epochs, random_seed,
         embedding_dim, c1_dimension=c1_dimension, num_sections=num_sections, reg_weight=reg_weight,
-<<<<<<< HEAD
-        parameterization=parametrization)
-    except RuntimeError:
-        print('skipping', e)
-        skipped.append(e)
-        continue
-
-print('skipped', skipped)
-with open('data/skipped.pkl', 'wb') as f:
-    pickle.dump(skipped, f)
-=======
         parameterization=parametrization,
-        training_batch_size=training_batch_size, evaluation_batch_size=evaluation_batch_size, slice_size=slice_size)
->>>>>>> f6d94d4f
+        training_batch_size=training_batch_size, evaluation_batch_size=evaluation_batch_size, slice_size=slice_size)